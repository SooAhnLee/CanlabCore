function obj_cell = split(obj, varargin)
% Split fmri_data object into separate objects with different images in each
% default: Use the obj.images_per_session field
%
% :Usage:
% ::
%
%     obj_cell = split(obj, [optional inputs])
%
% For objects: Type methods(object_name) for a list of special commands
%              Type help object_name.method_name for help on specific
%              methods.
%
% ..
%     Author and copyright information:
%
%     Copyright (C)2016 Tor Wager
%
%     This program is free software: you can redistribute it and/or modify
%     it under the terms of the GNU General Public License as published by
%     the Free Software Foundation, either version 3 of the License, or
%     (at your option) any later version.
%
%     This program is distributed in the hope that it will be useful,
%     but WITHOUT ANY WARRANTY; without even the implied warranty of
%     MERCHANTABILITY or FITNESS FOR A PARTICULAR PURPOSE.  See the
%     GNU General Public License for more details.
%
%     You should have received a copy of the GNU General Public License
%     along with this program.  If not, see <http://www.gnu.org/licenses/>.
% ..
%
% :Inputs:
%
%   **obj:**
%        An fmri_display object with multiple images, to split
%
% :Optional Inputs:
%   **'imgs_per_obj'**
%        Followed by a vector of number of images in each object
%        e.g., for 100 images, [25 25 25 25] would split into 4 objects of
%        25 images each
%        Default: Use obj.images_per_session
%
% :Outputs:
%
%   **objcell:**
%        A cell array with each output fmri_data object in a cell.
%
%
% :Examples:
% ::
%
%
% :References:
%   None.
%
% :See also:
%   - list other functions related to this one, and alternatives*
%

% ..
%    Programmers' notes:
%    List dates and changes here, and author of changes
% ..
% Tor Wager, Aug 2016
% Added  >= en(i) to some lines - bug fix. Seemed to have little effect on most cases. Tor, June 2017

% ..
%    DEFAULTS AND INPUTS
% ..

imgs_per_obj = obj.images_per_session;

% optional inputs with default values
for i = 1:length(varargin)
    if ischar(varargin{i})
        switch varargin{i}

            case 'imgs_per_obj', imgs_per_obj = varargin{i+1}; varargin{i+1} = [];
                
            otherwise, warning(['Unknown input string option:' varargin{i}]);
        end
    end
end

if isempty(imgs_per_obj)
    obj_cell = {obj};
    return
end

obj = replace_empty(obj);  % to replace removed images

if ~isrow(imgs_per_obj), imgs_per_obj = imgs_per_obj'; end

en = cumsum(imgs_per_obj);
st = [0 en(1:end-1)] + 1;

k = length(imgs_per_obj);
obj_cell = cell(1, k);

% warn user about fields that aren't handled but appear like they should be
% split. Some of these (e.g. additional_info) are handled by
% fmri_data.cat(), so it may surprise the user that split doesn't invert
% the process.
%
% criteria for warning: if length of field is equal to number of splits
fnames = {'image_names', 'fullpath', 'files_exist', 'X', 'Y'};
supportedFields = {fnames{:}, 'dat', 'images_per_session', 'removed_images'};
allFields = fieldnames(obj);

for i = 1:length(allFields)
<<<<<<< HEAD
    if sum(strcmp(allFields{i},supportedFields)) == 0
        if isa(obj.(allFields{i}),'table') 
            if height(obj.(allFields{i})) == k
                warning(['Object''s ''', allFields{i}, ''' field length matches number of splits, but ''', allFields{i}, ''' field will not be split'])    
            end
        elseif length(obj.(allFields{i})) == k
=======
    
    if sum(strcmp(allFields{i},supportedFields)) == 0 && ~istable(obj.(allFields{i})) % will not work for table
        
        if length(obj.(allFields{i})) == k
>>>>>>> 8c09a4db
            warning(['Object''s ''', allFields{i}, ''' field length matches number of splits, but ''', allFields{i}, ''' field will not be split'])
        end
    end
    
end
    
for i = 1:k
    
    obj_cell{i} = obj;
    
    wh = st(i):en(i);
    
    obj_cell{i}.dat = obj_cell{i}.dat(:, wh);
    
    obj_cell{i}.images_per_session = en(i) - st(i) + 1;
    
    
    for j=1:length(fnames)

        if ~isempty(obj_cell{i}.(fnames{j})) && size(obj_cell{i}.(fnames{j}), 1) >= en(i)

            obj_cell{i}.(fnames{j}) = obj_cell{i}.(fnames{j})(wh, :);

        end
    end
    
    obj_cell{i} = check_image_filenames(obj_cell{i}, 'noverbose');
    

    if ~isempty(obj_cell{i}.removed_images) && size(obj_cell{i}.removed_images, 1) >= en(i)
        
        obj_cell{i}.removed_images = obj_cell{i}.removed_images(wh, :);
        
    else

        obj_cell{i}.removed_images = 0; % add in case

    end    

end

end % function<|MERGE_RESOLUTION|>--- conflicted
+++ resolved
@@ -110,19 +110,12 @@
 allFields = fieldnames(obj);
 
 for i = 1:length(allFields)
-<<<<<<< HEAD
     if sum(strcmp(allFields{i},supportedFields)) == 0
         if isa(obj.(allFields{i}),'table') 
             if height(obj.(allFields{i})) == k
                 warning(['Object''s ''', allFields{i}, ''' field length matches number of splits, but ''', allFields{i}, ''' field will not be split'])    
             end
         elseif length(obj.(allFields{i})) == k
-=======
-    
-    if sum(strcmp(allFields{i},supportedFields)) == 0 && ~istable(obj.(allFields{i})) % will not work for table
-        
-        if length(obj.(allFields{i})) == k
->>>>>>> 8c09a4db
             warning(['Object''s ''', allFields{i}, ''' field length matches number of splits, but ''', allFields{i}, ''' field will not be split'])
         end
     end
