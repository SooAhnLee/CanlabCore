function [image_obj, networknames, imagenames] = load_image_set(image_names_or_keyword, varargin)
% Locate a series of images on the path and load them into an fmri_data
% object.  Useful for loading sets of canonical masks or patterns.
%
% - Checks whether images exist on path
% - Returns full image names with path names
% - Returns formatted networknames for plot labels
%
% Usage:
% ::
%
%    [imgs, names] = load_image_set(image_names_or_keyword)
%
% ..
%     Author and copyright information:
%
%     Copyright (C) 2016 Tor Wager
%
%     This program is free software: you can redistribute it and/or modify
%     it under the terms of the GNU General Public License as published by
%     the Free Software Foundation, either version 3 of the License, or
%     (at your option) any later version.
%
%     This program is distributed in the hope that it will be useful,
%     but WITHOUT ANY WARRANTY; without even the implied warranty of
%     MERCHANTABILITY or FITNESS FOR A PARTICULAR PURPOSE.  See the
%     GNU General Public License for more details.
%
%     You should have received a copy of the GNU General Public License
%     along with this program.  If not, see <http://www.gnu.org/licenses/>.
% ..
%
% :Inputs:
%
%   **image_names_or_keyword:**
%        A string matrix with images to load, or a keyword.
%        keywords load pre-defined image sets, as indicated below.
%        NOTE: you will need to have these images on your Matlab path!
%        Some are in the CANlab Neuroimaging_Pattern_Masks repository, 
%        some in Masks_Private repository, other (unlisted) datasets can be
%        loaded if you have a load_<dataset>.m file in your path. This is
%        for simplified extensions to this method by other libraries.
% 
% Sample test datasets - one image per subject
% ------------------------------------------------------------------------
%        'emotionreg' : N = 30 emotion regulation sample dataset from Wager et al. 2008. 
%                       Each image is a contrast image for the contrast [reappraise negative vs. look negative]
%          
%        'bmrk3', 'pain' : 33 participants, with brain responses to six levels of heat (non-painful and painful).
%                  NOTE: requires access to bmrk3_6levels_pain_dataset.mat,
%                  on figshare (see canlab.github.io/walkthroughs)
% 
%        'kragel18_alldata' : 270 subject maps from Kragel 2018; 
%                             These are saved in kragel_2018_nat_neurosci_270_subjects_test_images.mat
%                             if not found, will attempt to download from Neurovault using
%                             retrieve_neurovault_collection(). 
%                               
%
% Parcellations and large-scale networks/patterns
% ------------------------------------------------------------------------
%        'bucknerlab': 7 network parcellation from Yeo et al., cortex only
% 
%        'bucknerlab_wholebrain': 7 networks in cortex, BG, cerebellum
% 
%        'bucknerlab_wholebrain_plus': 7 networks in cortex, BG, cerebellum + SPM Anatomy Toolbox regions + brainstem
% 
%        'kragelemotion': 7 emotion-predictive models from Kragel & LaBar 2015
%
%        'kragelschemas': 20 visual emotion-schemas from Kragel et al. 2019 
%
%        'allengenetics': Five maps from the Allen Brain Project human gene expression maps
%                         from Luke Chang (unpublished)
%
%        'bgloops', 'pauli' : 5-basal ganglia parcels and 5 associated cortical
%                             networks from Pauli et al. 2016
% 
%        'bgloops17', 'pauli17' : 17-parcel striatal regions only from Pauli et al. 2016
% 
%        'bgloops_cortex' : Cortical regions most closely associated with
%                           the Pauli 5-region striatal clusters
% 
% 
% 'Signature' patterns and predictive models 
% ------------------------------------------------------------------------
%        'nps': Wager et al. 2013 Neurologic Pain Signature
%        'vps': Krishnan et et al. 2016 Vicarious Pain Signature
%        'rejection': Woo et et al. 2014 Romantic Rejection
%        'siips': Woo et et al. 2017 Stimulus intensity-independent pain Signature
%        'pines' : Chang et et al. 2015 Picture-induced negative emotion Signature
%        'gsr' : Eisenbarth et al. 2016 Stress-induced skin conductance
%        'hr' : Eisenbarth et al. 2016 Stress-induced heart rate
%        'multisensory' : Lopez-sola et al. 2016 Fibromyalgia multisensory pattern
%        'fmpain' : Lopez-sola et al. 2016 Fibromyalgia pain-period pattern
%        'plspain' : Kragel el al. 2018 PLS pain-related
%        'cpdm' : Geuter et al. 2020 multivariate mediation pain-related
%
%        'npsplus': Wager lab published multivariate patterns:
%                   NPS (incl NPSpos & NPSpos), SIIPS, PINES, Romantic Rejection, VPS, more
% 
%        'painsig': NPS (incl NPSpos & NPSpos) and SIIPS only
% 
%        'fibromyalgia':  patterns used to predict FM from Lopez Sola et al.:
%                         NPSp, FM-pain, FM-multisensory
% 
%        'guilt':   a multivariate fMRI pattern related to guilt behavior
%                   Yu, Koban et al. 2019, Cerebral Cortex
%                   Yu_guilt_SVM_sxpo_sxpx_EmotionForwardmask.nii.gz
%
%        'neurosynth', 'neurosynth_featureset1': 525 "Reverse inference" z-score maps from Tal Yarkoni's
%                                                Neurosynth, unthresholded, 2013 
% 
%        'pain_cog_emo', 'kragel18': Partial least squares maps for generalizable 
%                   representations of pain, cog control, emotion. From
%                   Kragel et al. 2018, Nature Neuroscience
% 
%        'pain_pdm', 'pdm': High-dimensional mediators of pain. 10
%        individual PDM maps and a combined PDM, which is a weighted
%        combination of the 10. From Geuter et al. (2020) Cerebral Cortex
%
%        'multiaversive', 'mpa2': Ceko et al. multiple predictive patterns
%        for aversive experience: General, Mechanical pain,
%        Aversive Sounds, Thermal pain, Visual aversive images
%
% :Optional inputs:
%
%   **noverbose:**
%       Suppress printing of all loaded image names. Default is to print
%       all image names.
%
%  **md5check:**
%       Perform md5 hash check if supported for dataset. If verbosity is
%       enabled md5 check results will be returned to stdout.
%
%  **forcedl:**
%       Force download without prompting for permission if dataset is
%       missing.
%
% :Outputs:
%
%   **image_obj:**
%        fmri_data object with the maps loaded
%
%   **networknames:**
%        cell array of names based on the image names or custom titles
%
%   **imagenames:**
%        cell array of names of images loaded
%
% :Examples:
% ::
%
%  % Example 1: Load NPS (private) and several other signatures
% % ------------------------------------------------------------------------- 
% imagenames = {'weights_NSF_grouppred_cvpcr.img' ...  % NPS
%     'Rating_Weights_LOSO_2.nii'  ...  % PINES
%     'dpsp_rejection_vs_others_weights_final.nii' ... % rejection
%     'bmrk4_VPS_unthresholded.nii'};
%
% [obj, netnames, imgnames] = load_image_set(imagenames);
%
% The above loads a subset of the same images as:
%
% [obj, netnames, imgnames] = load_image_set('npsplus');
%
% % Example 2: Apply the PLS signatures from Kragel et al. 2018 to the emotion regulation dataset
% % -------------------------------------------------------------------------
% % Load PLS signatures from Kragel et al. 2018
% [obj, names] = load_image_set('pain_cog_emo');
% bpls_wholebrain = get_wh_image(obj, [8 16 24]);
% names_wholebrain = names([8 16 24]);
% bpls_subregions = get_wh_image(obj, [1:6 9:14 17:22]);
% names_subregions = names([1:6 9:14 17:22]);
% 
% % Load test data: Emotion regulation from Wager et al. 2008
% test_data_obj = load_image_set('emotionreg');
% 
% %  Make plots
% % Yellow: positive associations. Blue: Negative associations.  Plot shows mean +- std. error for each pattern of interest
%   
% create_figure('Kragel Pain-Cog-Emo maps', 1, 2);
% stats = image_similarity_plot(test_data_obj, 'average', 'mapset', bpls_wholebrain, 'networknames', names_wholebrain, 'nofigure');
% subplot(1, 2, 2)
% stats = image_similarity_plot(test_data_obj, 'average', 'mapset', bpls_subregions, 'networknames', names_subregions, 'nofigure');
%
% :See also:
%
% image_similarity_plot, fmri_data

% ..
%    Programmers' notes:
%    List dates and changes here, and author of changes
%
%   Tor: created, July 2016
%
%   2017/09/07 Stephan
%       - added (no)verbose option
%
%   2020/10/28 Tor
%       - Corrected error in Kragel270 all data thermal vs. visceral labels
%       switched.<Note: switched back as phil updated Neurovault order,
%       fixed another bug in study order saving in metadata table.
%
%   2020/11/10 Tor
%       - Corrected kragel270 image load to retrieve from Google drive.
%       Added more descriptive study name codes.
% ..

% ..
% DEFAULTS AND INPUTS
% ..

docustom = 0;
verbose = 1;

% optional inputs with default values
% -----------------------------------

for i = 1:length(varargin)
    if ischar(varargin{i})
        switch varargin{i}
            
            case 'noverbose', verbose = 0;
            
            case 'verbose', verbose = 1;
                
            case 'md5check', continue; % only supported by custom functions in other extension repositories
                
            case 'forcedl', continue; % only supported by custom functions in other extension repositories.
                
            otherwise, warning(['Unknown input string option:' varargin{i}]);
        end
    end
end

if isa(image_names_or_keyword, 'fmri_data') || isa(image_names_or_keyword, 'atlas')
    % We already have images loaded - just get the names
    image_obj = image_names_or_keyword;
    imagenames = image_obj.image_names;
    networknames = format_strings_for_legend(imagenames);
    if iscolumn(networknames), networknames = networknames'; end

    return
    
elseif isa(image_names_or_keyword, 'image_vector')
    error('Load image set only tested for input fmri_data objects now.');
    
elseif iscell(image_names_or_keyword) || (ischar(image_names_or_keyword) && size(image_names_or_keyword, 1) > 1)
    % We have custom image input
    
    docustom = 1;
    
else
    % we have a standard named map set
    
    switch lower(image_names_or_keyword)
        
        case 'bucknerlab'
            [image_obj, networknames, imagenames] = load_bucknerlab_maps;
            networknames=networknames';
            
        case 'bucknerlab_wholebrain'
            
            [image_obj, networknames, imagenames] = load_bucknerlab_maps_wholebrain;
            networknames=networknames';
            
        case 'bucknerlab_wholebrain_plus'
            
            [image_obj, networknames, imagenames] = load_bucknerlab_wholebrain_plus_subctx;
            networknames=networknames';
          
        case {'nps', 'pines' 'vps', 'rejection', 'siips' 'hr' 'gsr' 'cpdm' 'fmpain' 'multisensory' 'plspain'}
            
            [image_obj, networknames, imagenames] = load_signature(image_names_or_keyword);
            
        case 'npsplus'
            [image_obj, networknames, imagenames] = load_npsplus;
            
        case 'painsig'
            [image_obj, networknames, imagenames] = load_painsig;
            
        case 'kragelemotion'
            [image_obj, networknames, imagenames] = load_kragelemotion;
        
        case 'kragelschemas'
            [image_obj, networknames, imagenames] = load_kragelschemas;
            
        case 'allengenetics'
            [image_obj, networknames, imagenames] = load_allengenetics;
            
        case {'emotionreg' 'emotionregulation'}
            [image_obj, networknames, imagenames] = load_emotion_reg_sample;
            
        case {'bgloops17', 'pauli17'}
            [image_obj, networknames, imagenames] = load_pauli_bg17;
            
        case {'bgloops', 'pauli'}
            [image_obj, networknames, imagenames] = load_pauli_bg;

        case {'bgloops_cortex', 'pauli_cortex'}
            [image_obj, networknames, imagenames] = load_pauli_bg_cortex;
          
           case {'pauli_subcortical'}
            [image_obj, networknames, imagenames] = load_pauli_subcortical;
                   
        case {'fibromyalgia','fibro','fm'}    
            [image_obj, networknames, imagenames] = load_fibromyalgia;
       
        case {'neurosynth', 'neurosynth_featureset1'}
            [image_obj, networknames, imagenames] = load_neurosynth_featureset1;
            
        case {'pain_cog_emo', 'kragel18'}
             [image_obj, networknames, imagenames] = load_kragel18;
             
        case {'pdm','pain_pdm'}
             [image_obj, networknames, imagenames] = load_pain_pdm;

        case {'bmrk3', 'pain'}
            [image_obj, networknames, imagenames] = load_bmrk3;
            
        case {'kragel18_alldata' 'kragel18_testdata'}
            
            [image_obj, networknames, imagenames] = load_kragel18_alldata;
            
        case {'guilt', 'guilt_behavior'}
            
            [image_obj, networknames, imagenames] = load_guilt;
            
        case {'multiaversive', 'mpa2'}
            
            [image_obj, networknames, imagenames] = load_mpa2;
            
        otherwise
            if which(['load_', lower(image_names_or_keyword)])
                [image_obj, networknames, imagenames] = feval(['load_', lower(image_names_or_keyword)],...
                    'verbose', verbose, varargin{:});
            else
                error('Unknown mapset keyword. If entering image names, use a cell array.');
            end
            
    end % switch
    
end % custom or not

if docustom
    
    [image_obj, networknames, imagenames] = load_custom(image_names_or_keyword);
    
end

if verbose
    disp('Loaded images:');
    fprintf('%s\n', imagenames{:});
end

end % function



% -------------------------------------------------------------------------
% -------------------------------------------------------------------------
%
% Sub-functions
%
% -------------------------------------------------------------------------
% -------------------------------------------------------------------------


function imagenames = check_image_names_get_full_path(imagenames)

if ~iscell(imagenames), imagenames = cellstr(imagenames); end

% remove trailing commas indexing volume number from any 4-d image names
pat = ',\w*';
imagenames = regexprep(imagenames, pat, '');

for i = 1:length(imagenames)
    
    if exist(imagenames{i}, 'file')
        
        % do nothing. Sometimes which returns empty even though file
        % exists. Do not use which if returns empty. Otherwise, do.
        
        if ~isempty(which(imagenames{i}))
            imagenames{i} = which(imagenames{i});
        end
        
    else
        
        % check for .gz version; we entered .img/.nii but have .gz
        myimg = which(deblank([imagenames{i} '.gz']));
        
        if ~isempty(myimg)
            imagenames{i} = myimg;
        end
            
    end
    
    if ~exist(imagenames{i}, 'file')
        
        fprintf('CANNOT FIND IMAGES %s \n', imagenames{i})
        error('Exiting.');
        
    end
    
    
end

end % function



function image_obj = integer_coded_image_to_separate_images(image_obj)

u = unique(image_obj.dat);
u(u == 0) = [];
k = length(u);

newmaskdat = zeros(size(image_obj.dat, 1), k);

for i = 1:k  % breaks up into one map per image/network
    
    wh = image_obj.dat == i;
    
    newmaskdat(:, i) = double(wh);
    
    
end

image_obj.dat = newmaskdat;

end % function



function [image_obj, networknames, imagenames] = load_custom(imagenames)

% Load images, whatever they are
% ------------------------------------------------------------------------
if ~iscell(imagenames), imagenames = cellstr(imagenames); end

imagenames = check_image_names_get_full_path(imagenames);

image_obj = fmri_data(imagenames, [], 'noverbose');  % loads images with spatial basis patterns

networknames = format_strings_for_legend(image_obj.image_names);

if iscolumn(networknames), networknames = networknames'; end

end  % function



% -------------------------------------------------------------------------
%
% Specific, named image sets
%
% -------------------------------------------------------------------------

function [image_obj, networknames, imagenames] = load_bucknerlab_maps

% Load Bucker Lab 1,000FC masks
% ------------------------------------------------------------------------

names = load('Bucknerlab_7clusters_SPMAnat_Other_combined_regionnames.mat');
img = which('rBucknerlab_7clusters_SPMAnat_Other_combined.img');

image_obj = fmri_data(img, [], 'noverbose');  % loads image with integer coding of networks

networknames = names.rnames(1:7); % cortex only
k = length(networknames);

newmaskdat = zeros(size(image_obj.dat, 1), k);

for i = 1:k  % breaks up into one map per image/network
    
    wh = image_obj.dat == i;
    
    %nvox(1, i) = sum(wh);
    
    newmaskdat(:, i) = double(wh);
    
    
end

image_obj.dat = newmaskdat;

imagenames = {img};
end  % function



function [image_obj, networknames, imagenames] = load_bucknerlab_maps_wholebrain

% Load Bucker Lab 1,000FC masks
% ------------------------------------------------------------------------

names = load('Bucknerlab_7clusters_SPMAnat_Other_combined_regionnames.mat');
img = which('rBucknerlab_7clusters_SPMAnat_Other_combined.img');

image_obj = fmri_data(img, [], 'noverbose');  % loads image with integer coding of networks

networknames = names.rnames(1:7); 

k = length(networknames);       % cortex, striatum, cerebellum, same names

newmaskdat = zeros(size(image_obj.dat, 1), k);

% Cortex, BG, CBLM
for i = 1:7  % breaks up into one map per image/network
    
    wh = image_obj.dat == i;
    newmaskdat(:, i) = double(wh);
  
    wh = image_obj.dat == i + 7;
    newmaskdat(:, i) = newmaskdat(:, i) + double(wh);
    
    wh = image_obj.dat == i + 14;
    newmaskdat(:, i) = newmaskdat(:, i) + double(wh);
end

% ADD OTHER REGIONS
% *****


image_obj.dat = newmaskdat;

imagenames = {img};
end  % function




function [image_obj, networknames, imagenames] = load_bucknerlab_wholebrain_plus_subctx

% Load Bucker Lab 1,000FC masks
% ------------------------------------------------------------------------

names = load('Bucknerlab_7clusters_SPMAnat_Other_combined_regionnames.mat');
img = which('rBucknerlab_7clusters_SPMAnat_Other_combined.img');

image_obj = fmri_data(img, [], 'noverbose');  % loads image with integer coding of networks

networknames = names.rnames(1:7); 

m = 5;                              % number of other regions
                                    % Amy, Thal, Hy, Brainstem, Hippocampus
k = length(networknames) + m;       % cortex, striatum, cerebellum

newmaskdat = zeros(size(image_obj.dat, 1), k);

% Cortex, BG, CBLM
for i = 1:7  % breaks up into one map per image/network
    
    wh = image_obj.dat == i;
    newmaskdat(:, i) = double(wh);
  
    wh = image_obj.dat == i + 7;
    newmaskdat(:, i) = newmaskdat(:, i) + double(wh);
    
    wh = image_obj.dat == i + 14;
    newmaskdat(:, i) = newmaskdat(:, i) + double(wh);
end

% ADD OTHER REGIONS
% *****
% find hipp:
ishipp = ~cellfun(@isempty, strfind(names.rnames, 'Hipp'));
newmaskdat(:, end + 1) = double(any(image_obj.dat(:, ishipp), 2));


image_obj.dat = newmaskdat;

imagenames = {img};  % ***add to names
end  % function



function [image_obj, networknames, imagenames] = load_signature(keyword)

% Load NPS, PINES, Rejection, VPS,
% ------------------------------------------------------------------------

networknames = {'NPS' 'NPSpos' 'NPSneg' 'SIIPS' 'PINES' 'Rejection' 'VPS' 'VPS_nooccip' 'GSR' 'Heart' 'FM-Multisens' 'FM-pain' 'Empathic_Care' 'Empathic_Dist' 'PLSpain' 'cPDM_Pain'};

imagenames = {'weights_NSF_grouppred_cvpcr.img' ...     % Wager et al. 2013 NPS   - somatic pain
    'NPSp_Lopez-Sola_2017_PAIN.img' ...                 % 2017 Lopez-Sola positive NPS regions only
    'NPSn_Lopez-Sola_2017_PAIN.img' ...                 % 2017 Lopez-Sola negative NPS regions only, excluding visual
    'nonnoc_v11_4_137subjmap_weighted_mean.nii' ...     % Woo 2017 SIIPS - stim-indep pain
    'Rating_Weights_LOSO_2.nii'  ...                    % Chang 2015 PINES - neg emo
    'dpsp_rejection_vs_others_weights_final.nii' ...    % Woo 2014 romantic rejection
    'bmrk4_VPS_unthresholded.nii' ...                   % Krishnan 2016 Vicarious pain VPS
    'Krishnan_2016_VPS_bmrk4_Without_Occipital_Lobe.nii' ... % Krishnan 2016 no occipital
    'ANS_Eisenbarth_JN_2016_GSR_pattern.img' ...        % Eisenbarth 2016 autonomic - GSR
    'ANS_Eisenbarth_JN_2016_HR_pattern.img' ...         % Eisenbarth 2016 autonomic - heart rate (HR)
    'FM_Multisensory_wholebrain.nii' ...                % 2017 Lopez-Sola fibromyalgia 
    'FM_pain_wholebrain.nii' ...                        % 2017 Lopez-Sola fibromyalgia 
    'Ashar_2017_empathic_care_marker.nii' ...           % 2017 Ashar et al. Empathic care and distress
    'Ashar_2017_empathic_distress_marker.nii' ...
    'bPLS_Wholebrain_Pain.nii' ...                      % Kragel 2018 Nature Neuroscience pain
    'Geuter_2020_cPDM_combined_pain_map.nii'};          % Geuter 2020 pain mvmediation cPDM


switch lower(keyword)
    case 'nps'
        wh = 1;
    case 'siips'
        wh = 4;
    case 'pines'
        wh = 5;
    case 'rejection'
        wh = 6;
    case 'vps'
        wh = 7;
    case 'gsr'
        wh = 9;
    case 'hr'
        wh = 10;
    case 'multisensory'
        wh = 11;
    case 'fmpain'
        wh = 12;
    case 'plspain'
        wh = 15;
    case 'cpdm'
        wh = 16;
        
    otherwise error('Only some signature keywords are implemented in load_image_set, and the one you entered is invalid. Try ''npsplus''');
end

imagenames = check_image_names_get_full_path(imagenames(wh));

image_obj = fmri_data(imagenames, [], 'noverbose', 'sample2mask');  % loads images with spatial basis patterns

networknames = networknames(wh);

end  % function



function [image_obj, networknames, imagenames] = load_npsplus

% Load NPS, PINES, Rejection, VPS,
% ------------------------------------------------------------------------

networknames = {'NPS' 'NPSpos' 'NPSneg' 'SIIPS' 'PINES' 'Rejection' 'VPS' 'VPS_nooccip' 'GSR' 'Heart' 'FM-Multisens' 'FM-pain' 'Empathic_Care' 'Empathic_Dist'};

imagenames = {'weights_NSF_grouppred_cvpcr.img' ...     % Wager et al. 2013 NPS   - somatic pain
    'NPSp_Lopez-Sola_2017_PAIN.img' ...                 % 2017 Lopez-Sola positive NPS regions only
    'NPSn_Lopez-Sola_2017_PAIN.img' ...                 % 2017 Lopez-Sola negative NPS regions only, excluding visual
    'nonnoc_v11_4_137subjmap_weighted_mean.nii' ...     % Woo 2017 SIIPS - stim-indep pain
    'Rating_Weights_LOSO_2.nii'  ...                    % Chang 2015 PINES - neg emo
    'dpsp_rejection_vs_others_weights_final.nii' ...    % Woo 2014 romantic rejection
    'bmrk4_VPS_unthresholded.nii' ...                   % Krishnan 2016 Vicarious pain VPS
    'Krishnan_2016_VPS_bmrk4_Without_Occipital_Lobe.nii' ... % Krishnan 2016 no occipital
    'ANS_Eisenbarth_JN_2016_GSR_pattern.img' ...        % Eisenbarth 2016 autonomic - GSR
    'ANS_Eisenbarth_JN_2016_HR_pattern.img' ...         % Eisenbarth 2016 autonomic - heart rate (HR)
    'FM_Multisensory_wholebrain.nii' ...                % 2017 Lopez-Sola fibromyalgia 
    'FM_pain_wholebrain.nii' ...                        % 2017 Lopez-Sola fibromyalgia 
    'Ashar_2017_empathic_care_marker.nii' ...           % 2017 Ashar et al. Empathic care and distress
    'Ashar_2017_empathic_distress_marker.nii'};         

imagenames = check_image_names_get_full_path(imagenames);

image_obj = fmri_data(imagenames, [], 'noverbose', 'sample2mask');  % loads images with spatial basis patterns

end  % function


function [image_obj, networknames, imagenames] = load_painsig

% Load pain signatures 
% ------------------------------------------------------------------------

networknames = {'NPS' 'NPSpos' 'NPSneg' 'SIIPS'};

imagenames = {'weights_NSF_grouppred_cvpcr.img' ...     % Wager et al. 2013 NPS   - somatic pain
    'NPSp_Lopez-Sola_2017_PAIN.img' ...                 % 2017 Lopez-Sola positive NPS regions only
    'NPSn_Lopez-Sola_2017_PAIN.img' ...                 % 2017 Lopez-Sola negative NPS regions only, excluding visual
    'nonnoc_v11_4_137subjmap_weighted_mean.nii'};    % Woo 2017 SIIPS - stim-indep pain         

imagenames = check_image_names_get_full_path(imagenames);

image_obj = fmri_data(imagenames, [], 'noverbose', 'sample2mask');  % loads images with spatial basis patterns

end  % function


function [image_obj, networknames, imagenames] = load_kragel18
% Load NPS, PINES, Rejection, VPS,
% ------------------------------------------------------------------------

domains = {'Pain' 'Cognitive Control' 'Negative Emotion'};
rois = {'pMCC' 'aMCC' 'pACC' 'sgACC' 'vmPFC' 'dMFC' 'MFC' 'Wholebrain'};

networknames = {'Pain pMCC' 'Pain aMCC' 'Pain pACC' 'Pain sgACC' 'Pain vmPFC' 'Pain dMFC' 'Pain MFC' 'Pain Wholebrain' ,...
    'Cog pMCC' 'Cog aMCC' 'Cog pACC' 'Cog sgACC' 'Cog vmPFC' 'Cog dMFC' 'Cog MFC' 'Cog Wholebrain',...
    'Emo pMCC' 'Emo aMCC' 'Emo pACC' 'Emo sgACC' 'Emo vmPFC' 'Emo dMFC' 'Emo MFC' 'Emo Wholebrain'};
imagenames=cell(21,1);
cs=0;
for d=1:length(domains)
    for r=1:length(rois)
        cs=cs+1;
        imagenames{cs} = ['bPLS_' rois{r} '_' strrep(domains{d}, ' ', '_') '.nii'];
    end
end

% for i=1:length(imagenames) %preserve order..
% imagenames{i} = which(imagenames{i});
% end

imagenames = check_image_names_get_full_path(imagenames);

image_obj = fmri_data(imagenames, [], 'noverbose', 'sample2mask');  % loads images with spatial basis patterns

end  % function



function [image_obj, networknames, imagenames] = load_kragelemotion

% Load Kragel 2015 emotion maps
% ------------------------------------------------------------------------

networknames = {'Amused' 'Angry' 'Content' 'Fearful' 'Neutral' 'Sad' 'Surprised'};

imagenames = { ...
    'mean_3comp_amused_group_emotion_PLS_beta_BSz_10000it.img' ...
    'mean_3comp_angry_group_emotion_PLS_beta_BSz_10000it.img' ...
    'mean_3comp_content_group_emotion_PLS_beta_BSz_10000it.img' ...
    'mean_3comp_fearful_group_emotion_PLS_beta_BSz_10000it.img' ...
    'mean_3comp_neutral_group_emotion_PLS_beta_BSz_10000it.img' ...
    'mean_3comp_sad_group_emotion_PLS_beta_BSz_10000it.img' ...
    'mean_3comp_surprised_group_emotion_PLS_beta_BSz_10000it.img'};

imagenames = check_image_names_get_full_path(imagenames);

image_obj = fmri_data(imagenames, [], 'noverbose');  % loads images with spatial basis patterns

end % function


function [image_obj, networknames, imagenames] = load_kragelschemas

% Load Kragel 2019 emotion maps
% ------------------------------------------------------------------------

networknames ={'Adoration'	'Aesthetic Appreciation' 'Amusement' 'Anxiety'	'Awe'	'Boredom'	'Confusion'  'Craving'		'Disgust'	'Empathic Pain'	'Entrancement'		'Excitement'	'Fear'	'Horror'	'Interest'	'Joy'	'Romance'	'Sadness'	  'Sexual Desire'	'Surprise'};
s=dir(which('PLS_betas_Adoration.nii.gz'));
all_imgs=dir([s.folder filesep '*.gz']);
imagenames={all_imgs(:).name}';

imagenames = check_image_names_get_full_path(imagenames);

image_obj = fmri_data(imagenames, [], 'noverbose');  % loads images with spatial basis patterns

end % function




function [image_obj, networknames, imagenames] = load_guilt

% Load Yu 2019 CerCtx map
% ------------------------------------------------------------------------

networknames = {'Guilt_behavior'};

imagenames = {'Yu_guilt_SVM_sxpo_sxpx_EmotionForwardmask.nii'};

imagenames = check_image_names_get_full_path(imagenames);

image_obj = fmri_data(imagenames, [], 'noverbose');  % loads images with spatial basis patterns

end % function


function [image_obj, networknames, imagenames] = load_allengenetics

% Load Allen Brain Atlas project human genetic maps (from Luke Chang)
% ------------------------------------------------------------------------

networknames = {'5HT' 'Opioid' 'Dopamine' 'NEalpha' 'NEbeta'};

imagenames = { ...
    'Serotonin.nii' ...
    'Opioid.nii' ...
    'Dopamine.nii' ...
    'AdrenoAlpha.nii' ...
    'AdrenoBeta.nii' ...
    };

imagenames = check_image_names_get_full_path(imagenames);

image_obj = fmri_data(imagenames, [], 'noverbose');  % loads images with spatial basis patterns

end % function




function [image_obj, networknames, imagenames] = load_emotion_reg_sample

% Load Wager et al. 2008 Emotion Regulation sample dataset
% ------------------------------------------------------------------------

% myfile = which('con_00810001.img');
% mydir = fileparts(myfile);

myfile = which('Wager_2008_emo_reg_vs_look_neg_contrast_images.nii.gz');

if isempty(myfile)
    myfile = which('Wager_2008_emo_reg_vs_look_neg_contrast_images.nii');
end

if isempty(myfile)
    disp('Uh-oh! I can''t find the data.')
else
    % found data ok
end

% imagenames = filenames(fullfile(mydir, 'con_008100*img'));
% 
% imagenames = check_image_names_get_full_path(imagenames);

image_obj = fmri_data(myfile, [], 'noverbose');  % loads images

imagenames = image_obj.fullpath;
imagenames = check_image_names_get_full_path(imagenames);

networknames = format_strings_for_legend(image_obj.image_names);

if length(networknames) == 1 % 4-d, expand
   
    networknames = repmat(networknames, size(image_obj.dat, 2), 1);
    
end
    
end % function






function [image_obj, networknames, imagenames] = load_pauli_bg

% Load Pauli et al. 2016 basal ganglia 5-cluster solution
% ------------------------------------------------------------------------

networknames = {'Post. Caudate (Cp)' 'Ant. Putamen (Pa)' 'Ant. Caudate (Ca)' 'Ventral striatum (VS)' 'Post. Putamen (PP)'}; 

imagenames = {'Pauli_bg_cluster_mask_5.nii'};
imagenames = check_image_names_get_full_path(imagenames);

% load image with integer coding of networks
image_obj = fmri_data(imagenames, [], 'noverbose');

% Break up into one image per region
% -------------------------------------------------
image_obj = integer_coded_image_to_separate_images(image_obj);


end % function



function [image_obj, networknames, imagenames] = load_pauli_bg17

% Load Pauli et al. 2016 basal ganglia 17-cluster solution (no labels
% given in the paper)
% ------------------------------------------------------------------------
networknames = {'cluster 1','cluster 2','cluster 3','cluster 4','cluster 5','cluster 6',...
    'cluster 7','cluster 8','cluster 9','cluster 10','cluster 11','cluster 12','cluster 13',...
    'cluster 14','cluster 15','cluster 16','cluster 17',};

imagenames = {'Pauli_bg_cluster_mask_17.nii'};
imagenames = check_image_names_get_full_path(imagenames);

% load image with integer coding of networks
image_obj = fmri_data(imagenames, [], 'noverbose');

% Break up into one image per region
% -------------------------------------------------
image_obj = integer_coded_image_to_separate_images(image_obj);


end % function


function [image_obj, networknames, imagenames] = load_pauli_subcortical

% Load Pauli et al. 2016 basal ganglia 17-cluster solution (no labels
% given in the paper)
% ------------------------------------------------------------------------
networknames = {'Pu' 'Ca' 'NAC' 'EXA' 'GPe' 'GPi' 'VeP' 'VTA' 'SNc' 'SNr' 'PBP' 'RN' 'HTH' 'STH' 'HN' 'MN'};

imagenames = {'pauli_subcortical.nii'};
imagenames = check_image_names_get_full_path(imagenames);

% load image with integer coding of networks
image_obj = fmri_data(imagenames, [], 'noverbose');

% Break up into one image per region
% -------------------------------------------------


end % function



function [image_obj, networknames, imagenames] = load_pauli_bg_cortex

% Load Pauli et al. 2016 basal ganglia 5-cluster solution
% ------------------------------------------------------------------------
imagenames = {'Pauli_bg_nb_param_rank_fst_Cp.nii' ...
                'Pauli_bg_nb_param_rank_fst_Pa.nii' ...
                'Pauli_bg_nb_param_rank_fst_Ca.nii' ...
                'Pauli_bg_nb_param_rank_fst_VS.nii' ...
                'Pauli_bg_nb_param_rank_fst_Pp.nii' ...
};

networknames = {'Post. Caudate (Cp)' 'Ant. Putamen (Pa)' 'Ant. Caudate (Ca)' 'Ventral striatum (VS)' 'Post. Putamen (PP)'}; 

imagenames = check_image_names_get_full_path(imagenames);

image_obj = fmri_data(imagenames, [], 'noverbose');

end % function



function [image_obj, networknames, imagenames] = load_fibromyalgia
  

% Load Lopez Sola et al. 2017 neural classifier maps
% ------------------------------------------------------------------------
imagenames = {'FM_pain_wholebrain.nii' ...
                'FM_Multisensory_wholebrain.nii' ...
                'rNPS_fdr_pospeaks_smoothed.img' };

networknames = {'FM-pain' 'FM-multisensory' 'NPSp'}; 

imagenames = check_image_names_get_full_path(imagenames);

image_obj = fmri_data(imagenames, [], 'noverbose');

end % function




function [image_obj, networknames, imagenames] = load_pain_pdm
  

% Load Geuter et al. 2018 high-dimensional pain mediator map (PDM)
% ------------------------------------------------------------------------
imagenames = {'Geuter_2020_cPDM_combined_pain_map.nii' 'All_PDM10_unthresholded.nii'};

networknames = {'GeuterCombinedPDM','PDM1','PDM2','PDM3','PDM4','PDM5','PDM6','PDM7','PDM8','PDM9','PDM10'}; 

imagenames = check_image_names_get_full_path(imagenames);

image_obj = fmri_data(imagenames, [], 'noverbose');

end % function

function [image_obj, networknames, imagenames] = load_mpa2
  

% Load MPA2 Ceko patterns - multiaversive
% ------------------------------------------------------------------------
imagenames = {'General_bplsF_unthr.nii'
'Mechanical_bplsF_unthr.nii'
'Thermal_bplsF_unthr.nii'
'Sound_bplsF_unthr.nii'		
'Visual_bplsF_unthr.nii'};

networknames = {'General' 'Mech pain' 'Thermal pain' 'Sound' 'Visual'}; 

imagenames = check_image_names_get_full_path(imagenames);

image_obj = fmri_data(imagenames, [], 'noverbose');

end % function


function [image_obj, networknames, imagenames] = load_neurosynth_featureset1
  
% Load Yarkoni_2013_Neurosynth_featureset1
% ------------------------------------------------------------------------

datfilename = 'Yarkoni_2013_Neurosynth_featureset1.mat';
fullfilename = which('Yarkoni_2013_Neurosynth_featureset1.mat');

if isempty(fullfilename)
    disp('Cannot find required data image file.')
    fprintf('Find and add the file %s to your Matlab path.', datfilename);
    error('Exiting');
end

% Generic load fmri_data object with error checking
image_obj = [];
tmpstruct = load(fullfilename);

N = fieldnames(tmpstruct);

for i = 1:length(N)
   if isa(tmpstruct.(N{i}), 'fmri_data')
       image_obj = tmpstruct.(N{i});
   end
end
if isempty(image_obj)
        fprintf('File %s does not contain any fmri_data objects.', datfilename);
    error('Exiting');
end

imagenames = cellstr(image_obj.image_names);

networknames = imagenames';
networknames = cellfun(@(x) strrep(x, '_pFgA_z.nii', ''), networknames, 'UniformOutput', false);

end % function


function [image_obj, networknames, imagenames] = load_bmrk3

% This code loads a dataset object saved in a mat file, and attempts to
% download it if it cannot be found.

fmri_data_file = which('bmrk3_6levels_pain_dataset.mat');

if isempty(fmri_data_file)

    % attempt to download
    disp('Did not find data locally...downloading data file from figshare.com')

    fmri_data_file = websave('bmrk3_6levels_pain_dataset.mat', 'https://ndownloader.figshare.com/files/12708989');

end

sprintf('Loading: %s\n', fmri_data_file);

load(fmri_data_file);

for i = 1:size(image_obj.dat, 2)
    networknames{1, i} = sprintf('Subj%03d_%02dDegreesC', image_obj.additional_info.subject_id(i), image_obj.additional_info.temperatures(i));
end

imagenames = networknames';

descriptives(image_obj);
disp('Temperature data in image_obj.additional_info.temperatures');
disp('Pain ratings in image_obj.Y');

end


function [image_obj, networknames, imagenames] = load_kragel18_alldata

myfile = which('kragel_2018_nat_neurosci_270_subjects_test_images.mat');
if exist(myfile, 'file')
    
    fprintf('Loading %s\n', myfile);
    load(myfile,'data_obj')
    
    image_obj = data_obj;
    networknames = data_obj.additional_info;
    imagenames = data_obj.metadata_table.imagenames;
    
else
    % Load the files from disk, and clean up downloaded files

    fprintf('Did not find %s on path.\nUsing retrieve_neurovault_collection() to download collection 3324\n', 'kragel_2018_nat_neurosci_270_subjects_test_images.mat');
    
    try
        % This is not working for some computers/maybe things have changed
        % with the API. if it fails, try direct download from Dropbox
        
    files_on_disk = retrieve_neurovault_collection(3324);
    data_obj = fmri_data(files_on_disk);
    data_obj = enforce_variable_types(data_obj);
    
    % clean up
    try
        for i = 1:length(files_on_disk), delete(files_on_disk{i}); end
        % remove non-gzipped files just in case
        for i = 1:length(files_on_disk), delete(files_on_disk{i}(1:end-3)); end
        rmdir('3324');    
    catch
        disp('Failed to clean up and remove files after download. Check files.')
    end
    
<<<<<<< HEAD
    rmdir('3324');
  
=======

    
>>>>>>> b614d03c
    % resort files/images in order
    labels=regexp(files_on_disk,'Study\d+', 'match');
    labels = cat(1, labels{:});
    labels = strrep(labels, 'Study' ,'');
    for i = 1:length(labels), labels{i} = str2num(labels{i}); end % extract numbers from text
    labels = cat(1, labels{:});

    subj=regexp(files_on_disk,'Subject\d+', 'match');
    subj = cat(1, subj{:});
    subj = strrep(subj, 'Subject' ,'');
    for i = 1:length(subj), subj{i} = str2num(subj{i}); end % extract numbers from text
    subj = cat(1, subj{:});
    
    nums = 1000 * labels + subj;
    [~, wh_sort] = sort(nums, 'ascend');
    
    files_on_disk = files_on_disk(wh_sort);
    
    data_obj.dat = data_obj.dat(:, wh_sort);
    data_obj.image_names = data_obj.image_names(wh_sort, :);
    data_obj.fullpath = data_obj.fullpath(wh_sort, :);
    
    % label the images
    sorted_study_labels = labels(wh_sort);
    
    Studynumber = sorted_study_labels;
    Orig_Studynumber = labels;
    
    % imagenames will become text labels
    [imagenames, Domain, Subdomain, StudyCodes] = deal(cell(size(labels)));
    
    networknames = {'ThermalPain1' 'ThermalPain2' 'VisceralPain1' 'VisceralPain2' 'MechanicalPain1' 'MechanicalPain2' ...
        'Cog WM1' 'Cog WM2' 'Cog Inhib1' 'Cog Inhib2' 'Cog RespSel1' 'Cog RespSel2' ...
        'Emotion_Aversiveimages1' 'Emotion_Aversiveimages2' 'Emotion_Rejection1' 'Emotion_VicariousPain2' 'Emotion_AversiveSound1' 'Emotion_AversiveSound2'};
    
    domains = {'Pain' 'Pain' 'Pain' 'Pain' 'Pain' 'Pain' ...
        'Cog_control' 'Cog_control' 'Cog_control' 'Cog_control' 'Cog_control' 'Cog_control' ...
        'Neg_Emotion' 'Neg_Emotion' 'Neg_Emotion' 'Neg_Emotion' 'Neg_Emotion' 'Neg_Emotion'};
    
    subdomains = {'Thermal' 'Thermal' 'Visceral' 'Visceral' 'Mechanical' 'Mechanical' ...
        'WorkingMem' 'WorkingMem' 'Inhibition' 'Inhibition' 'ResponseSelect' 'ResponseSelect' ...
        'Images' 'Images' 'Social' 'Social' 'Sounds' 'Sounds'};
    
    studycodes = {'Atlas_2010_EXP' 'Wager_2013_BMRK3' 'Kano_2017_Rectal' 'Rubio_2015_Rectal' 'Ceko_Woo_MPA1_Mech' 'Ceko_MPA2_Mech' ...
                  'DeYoung_2009_WM' 'vanAst_2016_WM' 'Aron_2007_RespSel' 'Xue_2008_RespSel' 'ds101_SimonConflict_NYU' 'Kelly_2008_Flanker' 'Gianaros_2014_IAPS' ...
                  'Yarkoni_2011_IAPS' 'Kross_2011_Rejection' 'Krishnan_2016_VicariousPain' 'Losin_Geuter_2018_BMRK5_IADS' 'Kragel_PM01_IADS'};

    for i = 1:18
        
        Domain(sorted_study_labels == i) = domains(i);
        Subdomain(sorted_study_labels == i) = subdomains(i);
        imagenames(sorted_study_labels == i) = networknames(i);
        
        StudyCodes(sorted_study_labels == i) = studycodes(i);
    end

    data_obj.metadata_table = table(Domain, Subdomain, imagenames, Studynumber, Orig_Studynumber, StudyCodes);
    data_obj.additional_info = networknames;
    
    % save kragel_2018_nat_neurosci_270_subjects_test_images data_obj
    
    image_obj = data_obj;
    
    catch
        % retrieve_neurovault_collection did not work. Download from
        % Dropbox:
        
        myfile = 'kragel_2018_nat_neurosci_270_subjects_test_images.mat';
        
        disp('Retrieving from Neurovault failed. Trying to download from Google Drive.')
        disp('Saving file with objects: kragel_2018_nat_neurosci_270_subjects_test_images.mat')
        
        %websave(myfile, 'https://www.dropbox.com/s/i88qgg88lgsm0s6/kragel_2018_nat_neurosci_270_subjects_test_images.mat?dl=1');
        
        websave(myfile, 'https://drive.google.com/open?id=1ghDaM55w3dHW2StZ74VTQnJXoE_2uQKm&authuser=tor.d.wager%40dartmouth.edu&usp=drive_fs');
        
        fprintf('Loading %s\n', myfile);
        load(myfile)
        
        image_obj = data_obj;
        networknames = data_obj.additional_info;
        imagenames = data_obj.metadata_table.imagenames;
        
    end % try Neurovault...catch
    
end

end % load kragel18_alldata


            <|MERGE_RESOLUTION|>--- conflicted
+++ resolved
@@ -1090,13 +1090,10 @@
         disp('Failed to clean up and remove files after download. Check files.')
     end
     
-<<<<<<< HEAD
     rmdir('3324');
-  
-=======
-
-    
->>>>>>> b614d03c
+
+
+
     % resort files/images in order
     labels=regexp(files_on_disk,'Study\d+', 'match');
     labels = cat(1, labels{:});
